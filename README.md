--- conflicted
+++ resolved
@@ -4,7 +4,7 @@
 [![codecov](https://codecov.io/gh/xyctruth/profiler/branch/master/graph/badge.svg?token=YWNYJK9KQW)](https://codecov.io/gh/xyctruth/profiler)
 [![Build status](https://img.shields.io/github/workflow/status/xyctruth/profiler/Server-Build/master)](https://github.com/xyctruth/profiler/actions/workflows/server-build.yml)
 
-> [Demo](https://profiling.jia-huang.com)
+>  [GitHub](https://github.com/xyctruth/profiler) [Demo](https://profiling.jia-huang.com)
 
 ## profiler 是一个基于 go pprof 与 go trace 持续性能剖析工具
 
@@ -20,20 +20,16 @@
 
 <table>
   <tr>
-<<<<<<< HEAD
       <td width="50%" align="center"><b>图表趋势</b></td>
-=======
-      <td width="50%" align="center"><b>chart</b></td>
->>>>>>> 66e0f912
-      <td width="50%" align="center"><b>点击气泡跳转pprof详情</b></td>
+      <td width="50%" align="center"><b>点击气泡跳转 Profile 详情</b></td>
   </tr>
   <tr>
      <td><img src="https://xtruth.oss-cn-shenzhen.aliyuncs.com/profiler.png"/></td>
      <td><img src="https://xtruth.oss-cn-shenzhen.aliyuncs.com/profiler-pprof.png"/></td>
   </tr>
   <tr>
-      <td width="50%" align="center"><b>点击气泡跳转trace详情</b></td>
-      <td width="50%" align="center"><b>点击气泡跳转trace详情</b></td>
+      <td width="50%" align="center"><b>点击气泡跳转 Trace 详情</b></td>
+      <td width="50%" align="center"><b>点击气泡跳转 Trace 详情</b></td>
   </tr>
   <tr>
      <td><img src="https://xtruth.oss-cn-shenzhen.aliyuncs.com/profiler-trace.png"/></td>
